--- conflicted
+++ resolved
@@ -154,7 +154,6 @@
 
 
 @pytest.mark.asyncio
-<<<<<<< HEAD
 async def test_find_limit(configure_db, create_company):
     ids = ["1234555-1", "1234567-8", "2131232-4", "4124432-4"]
     for company_id in ids:
@@ -193,36 +192,45 @@
 
 
 @pytest.mark.asyncio
+async def test_find_multiple(configure_db, create_company):
+    ids_and_lastnames = ( 
+        ("1234555-1", "A"),
+        ("1234567-8", "B"),
+        ("2131232-4", "C"),
+        ("4124432-4", "D")
+    )
+    for company_id, last_name in ids_and_lastnames:
+        await create_company(
+            company_id=company_id,
+            last_name=last_name
+        )
+
+    to_find = ids_and_lastnames[2]
+    find_id, find_lastname = to_find
+    c = await Company.find({
+        "company_id": find_id,
+        "owner.last_name": find_lastname
+    })
+    company = c[0]
+    assert company.company_id == find_id
+    assert company.owner.last_name == find_lastname
+
+@pytest.mark.asyncio
 async def test_find_offset(configure_db, create_company):
-=======
-async def test_find_multiple(configure_db, create_company):
->>>>>>> 23d09db3
     ids_and_lastnames = (
         ("1234555-1", "A"),
         ("1234567-8", "B"),
         ("2131232-4", "C"),
         ("4124432-4", "D"),
     )
-<<<<<<< HEAD
     for company_id, lastname in ids_and_lastnames:
         await create_company(company_id=company_id, last_name=lastname)
     companies_ascending = await Company.find(
         order_by=("owner.last_name", Query.ASCENDING), offset=2
     )
     assert companies_ascending[0].owner.last_name == "C"
-=======
-    for company_id, last_name in ids_and_lastnames:
-        await create_company(company_id=company_id, last_name=last_name)
-
-    to_find = ids_and_lastnames[2]
-    find_id, find_lastname = to_find
-    c = await Company.find({"company_id": find_id, "owner.last_name": find_lastname})
-    company = c[0]
-    assert company.company_id == find_id
-    assert company.owner.last_name == find_lastname
->>>>>>> 23d09db3
-
-
+
+    
 @pytest.mark.asyncio
 async def test_get_by_id(configure_db, create_company):
     c: Company = await create_company(company_id="1234567-8")
