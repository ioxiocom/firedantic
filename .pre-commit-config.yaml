# See https://pre-commit.com for more information
# See https://pre-commit.com/hooks.html for more hooks
repos:
  - repo: https://github.com/pre-commit/pre-commit-hooks
    rev: v4.3.0
    hooks:
      - id: trailing-whitespace
      - id: end-of-file-fixer
      - id: check-yaml
      - id: check-added-large-files
      - id: check-merge-conflict
      - id: debug-statements
      # All non-bat files should end with LF
      - id: mixed-line-ending
        name: Ensure LF endings on most files
        args: ["--fix=lf"]
        exclude: \.bat$
      # Bat files should end with CRLF
      - id: mixed-line-ending
        name: Ensure CFLF endings on Windows files
        args: ["--fix=crlf"]
        files: \.bat$
  - repo: local
    hooks:
      - id: invoke-unasync
        name: Invoke unasync task
        entry: poetry run invoke unasync
        language: system
        pass_filenames: false
  - repo: https://github.com/pycqa/isort
    rev: 5.10.1
    hooks:
      - id: isort
  - repo: https://github.com/psf/black
    rev: 22.6.0
    hooks:
      - id: black
  - repo: https://gitlab.com/pycqa/flake8
    rev: 4.0.1
    hooks:
      - id: flake8
<<<<<<< HEAD
  - repo: https://github.com/twu/skjold
    rev: v0.5.0
    hooks:
      - id: skjold
=======
  - repo: https://github.com/pre-commit/mirrors-prettier
    rev: v2.7.1
    hooks:
      - id: prettier
>>>>>>> 091e150f
<|MERGE_RESOLUTION|>--- conflicted
+++ resolved
@@ -39,14 +39,11 @@
     rev: 4.0.1
     hooks:
       - id: flake8
-<<<<<<< HEAD
   - repo: https://github.com/twu/skjold
     rev: v0.5.0
     hooks:
       - id: skjold
-=======
   - repo: https://github.com/pre-commit/mirrors-prettier
     rev: v2.7.1
     hooks:
-      - id: prettier
->>>>>>> 091e150f
+      - id: prettier