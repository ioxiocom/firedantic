from abc import ABC
from logging import getLogger
<<<<<<< HEAD
from typing import Any, Dict, List, NamedTuple, Optional, Tuple, Type, TypeVar, Union
=======
from typing import Any, Dict, List, Literal, Optional, Tuple, Type, TypeVar, Union
>>>>>>> 2c1a6d84

import pydantic
from google.cloud.firestore_v1 import (
    AsyncCollectionReference,
    AsyncDocumentReference,
    DocumentSnapshot,
    FieldFilter,
)
from google.cloud.firestore_v1.async_query import AsyncQuery

import firedantic.operators as op
from firedantic import async_truncate_collection
from firedantic.configurations import CONFIGURATIONS
from firedantic.exceptions import (
    CollectionNotDefined,
    InvalidDocumentID,
    ModelNotFoundError,
)

TAsyncBareModel = TypeVar("TAsyncBareModel", bound="AsyncBareModel")
TAsyncBareSubModel = TypeVar("TAsyncBareSubModel", bound="AsyncBareSubModel")
logger = getLogger("firedantic")

# https://firebase.google.com/docs/firestore/query-data/queries#query_operators
FIND_TYPES = {
    op.LT,
    op.LTE,
    op.EQ,
    op.NE,
    op.GT,
    op.GTE,
    op.ARRAY_CONTAINS,
    op.ARRAY_CONTAINS_ANY,
    op.IN,
    op.NOT_IN,
}

IndexField = NamedTuple("IndexField", [("name", str), ("order", str)])
IndexDef = NamedTuple(
    "IndexDef", [("query_scope", str), ("fields", Tuple[IndexField, ...])]
)

("COLLECTION", (("foo", "ASCENDING"), ("bar", "DESCENDING")))
IndexDef(query_scope="COLLECTION", fields=(("foo", "ASCENDING"), ("bar", "DESCENDING")))


def get_collection_name(cls, name: Optional[str]) -> str:
    if not name:
        raise CollectionNotDefined(f"Missing collection name for {cls.__name__}")

    return f"{CONFIGURATIONS['prefix']}{name}"


def _get_col_ref(cls, name: Optional[str]) -> AsyncCollectionReference:
    collection: AsyncCollectionReference = CONFIGURATIONS["db"].collection(
        get_collection_name(cls, name)
    )
    return collection


def collection_index(*fields: IndexField) -> IndexDef:
    return IndexDef(query_scope="COLLECTION", fields=fields)


def collection_group_index(*fields: IndexField) -> IndexDef:
    return IndexDef(query_scope="COLLECTION_GROUP", fields=fields)


class AsyncBareModel(pydantic.BaseModel, ABC):
    """Base model class.

    Implements basic functionality for Pydantic models, such as save, delete, find etc.
    """

    __collection__: Optional[str] = None
    __document_id__: str
    __ttl_field__: Optional[str] = None
    __composite_indexes__: Optional[List[IndexDef]]

    async def save(self) -> None:
        """
        Saves this model in the database.

        :raise DocumentIDError: If the document ID is not valid.
        """
        data = self.model_dump(by_alias=True)
        if self.__document_id__ in data:
            del data[self.__document_id__]

        doc_ref = self._get_doc_ref()
        await doc_ref.set(data)
        setattr(self, self.__document_id__, doc_ref.id)

    async def delete(self) -> None:
        """
        Deletes this model from the database.

        :raise DocumentIDError: If the ID is not valid.
        """
        await self._get_doc_ref().delete()

    def get_document_id(self):
        """
        Get the document ID for this model instance

        :raise DocumentIDError: If the ID is not valid.
        """
        doc_id = getattr(self, self.__document_id__, None)
        if doc_id is not None:
            self._validate_document_id(doc_id)
        return getattr(self, self.__document_id__, None)

    _OrderDirection = Union[Literal["ASCENDING"], Literal["DESCENDING"]]
    _OrderBy = List[Tuple[str, _OrderDirection]]

    @classmethod
    async def find(
        cls: Type[TAsyncBareModel],
        filter_: Optional[dict] = None,
        order_by: Optional[_OrderBy] = None,
        limit: Optional[int] = None,
        offset: Optional[int] = None,
    ) -> List[TAsyncBareModel]:
        """Returns a list of models from the database based on a filter.
        The list can be sorted with the order_by parameter, limits and offets can also be applied.

        Example: `Company.find({"company_id": "1234567-8"})`.
        Example: `Product.find({"stock": {">=": 1}})`.
        Example: `Product.find(order_by=[('unit_value', Query.ASCENDING), ('stock', Query.DESCENDING)], limit=2)`.
        Example: `Product.find({"stock": {">=": 3}}, order_by=[('unit_value', Query.ASCENDING)], limit=2, offset=3)`.

        :param filter_: The filter criteria.
        :param order_by: List of columns and direction to order results by.
        :param limit: Maximum results to return.
        :param offset: Skip the first n results.
        :return: List of found models.
        """
        query: Union[AsyncQuery, AsyncCollectionReference] = cls._get_col_ref()
        if filter_:
            for key, value in filter_.items():
                query = cls._add_filter(query, key, value)

        if order_by is not None:
            for order_by_item in order_by:
                field, direction = order_by_item
                query = query.order_by(field, direction=direction)  # type: ignore
        if limit is not None:
            query = query.limit(limit)  # type: ignore
        if offset is not None:
            query = query.offset(offset)  # type: ignore

        def _cls(doc_id: str, data: Dict[str, Any]) -> TAsyncBareModel:
            if cls.__document_id__ in data:
                logger.warning(
                    "%s document ID %s contains conflicting %s in data with value %s",
                    cls.__name__,
                    doc_id,
                    cls.__document_id__,
                    data[cls.__document_id__],
                )
            data[cls.__document_id__] = doc_id
            model = cls(**data)
            setattr(model, cls.__document_id__, doc_id)
            return model

        return [
            _cls(doc_id, doc_dict)
            async for doc_id, doc_dict in (
                (doc.id, doc.to_dict()) async for doc in query.stream()  # type: ignore
            )
            if doc_dict is not None
        ]

    @classmethod
    def _add_filter(
        cls, query: Union[AsyncQuery, AsyncCollectionReference], field: str, value: Any
    ) -> Union[AsyncQuery, AsyncCollectionReference]:
        if type(value) is dict:
            for f_type in value:
                if f_type not in FIND_TYPES:
                    raise ValueError(
                        f"Unsupported filter type: {f_type}. Supported types are: {', '.join(FIND_TYPES)}"
                    )
                _filter = FieldFilter(field, f_type, value[f_type])
                query: AsyncQuery = query.where(filter=_filter)  # type: ignore
            return query
        else:
            query: AsyncQuery = query.where(field, "==", value)  # type: ignore
            return query

    @classmethod
    async def find_one(
        cls: Type[TAsyncBareModel],
        filter_: Optional[dict] = None,
        order_by: Optional[_OrderBy] = None,
    ) -> TAsyncBareModel:
        """Returns one model from the DB based on a filter.

        :param filter_: The filter criteria.
        :param order_by: List of columns and direction to order results by.
        :return: The model instance.
        :raise ModelNotFoundError: If the entry is not found.
        """
        model = await cls.find(filter_, limit=1, order_by=order_by)
        try:
            return model[0]
        except IndexError:
            raise ModelNotFoundError(f"No '{cls.__name__}' found")

    @classmethod
    async def get_by_doc_id(cls: Type[TAsyncBareModel], doc_id: str) -> TAsyncBareModel:
        """Returns a model based on the document ID.

        :param doc_id: The document ID of the entry.
        :return: The model.
        :raise ModelNotFoundError: Raised if no matching document is found.
        """

        try:
            cls._validate_document_id(doc_id)
        except InvalidDocumentID:
            # Getting a document with doc_id set to an empty string would raise a
            # google.api_core.exceptions.InvalidArgument exception and a doc_id
            # containing an uneven number of slashes would raise a
            # ValueError("A document must have an even number of path elements") and
            # could even load data from a sub collection instead of the desired one.
            raise ModelNotFoundError(
                f"No '{cls.__name__}' found with {cls.__document_id__} '{doc_id}'"
            )

        document: DocumentSnapshot = (
            await cls._get_col_ref().document(doc_id).get()
        )  # type: ignore
        data = document.to_dict()
        if data is None:
            raise ModelNotFoundError(
                f"No '{cls.__name__}' found with {cls.__document_id__} '{doc_id}'"
            )
        data[cls.__document_id__] = doc_id
        model = cls(**data)
        setattr(model, cls.__document_id__, doc_id)
        return model

    @classmethod
    async def truncate_collection(cls, batch_size: int = 128) -> int:
        """Removes all documents inside a collection.

        :param batch_size: Batch size for listing documents.
        :return: Number of removed documents.
        """
        return await async_truncate_collection(
            col_ref=cls._get_col_ref(),
            batch_size=batch_size,
        )

    @classmethod
    def _get_col_ref(cls) -> AsyncCollectionReference:
        """Returns the collection reference."""
        return _get_col_ref(cls, cls.__collection__)

    @classmethod
    def get_collection_name(cls) -> str:
        return get_collection_name(cls, cls.__collection__)

    def _get_doc_ref(self) -> AsyncDocumentReference:
        """
        Returns the document reference.

        :raise DocumentIDError: If the ID is not valid.
        """
        return self._get_col_ref().document(self.get_document_id())  # type: ignore

    @staticmethod
    def _validate_document_id(document_id: str):
        """
        Validates the Document ID is valid.

        Based on information from https://firebase.google.com/docs/firestore/quotas#limits

        :raise DocumentIDError: If the ID is not valid.
        """
        if len(document_id.encode("utf-8")) > 1500:
            raise InvalidDocumentID("Document ID must be no longer than 1,500 bytes")

        if "/" in document_id:
            raise InvalidDocumentID("Document ID cannot contain a forward slash (/)")

        if (
            document_id.startswith("__")
            and document_id.endswith("__")
            and len(document_id) >= 4
        ):
            raise InvalidDocumentID(
                "Document ID cannot match the regular expression __.*__"
            )

        if document_id in (".", ".."):
            raise InvalidDocumentID(
                "Document ID cannot solely consist of a single period (.) or double "
                "periods (..)"
            )

        if document_id == "":
            raise InvalidDocumentID("Document ID cannot be an empty string")


class AsyncModel(AsyncBareModel):
    __document_id__: str = "id"
    id: Optional[str] = None

    @classmethod
    async def get_by_id(cls: Type[TAsyncBareModel], id_: str) -> TAsyncBareModel:
        return await cls.get_by_doc_id(id_)


class AsyncBareSubCollection(ABC):
    __collection_tpl__: Optional[str] = None
    __document_id__: str

    @classmethod
    def model_for(cls, parent, model_class):
        parent_props = parent.model_dump(by_alias=True)

        name = model_class.__name__
        ic = type(name, (model_class,), {})
        ic.__collection_cls__ = cls
        ic.__collection__ = cls.__collection_tpl__.format(**parent_props)
        ic.__document_id__ = cls.__document_id__

        return ic


class AsyncBareSubModel(AsyncBareModel, ABC):
    __collection_cls__: "AsyncBareSubCollection"
    __collection__: Optional[str] = None
    __document_id__: str

    class Collection(AsyncBareSubCollection, ABC):
        pass

    @classmethod
    def _create(cls, **kwargs) -> TAsyncBareSubModel:
        return cls(  # type: ignore
            **kwargs,
        )

    @classmethod
    def _get_col_ref(cls) -> AsyncCollectionReference:
        """Returns the collection reference."""
        if cls.__collection__ is None or "{" in cls.__collection__:
            raise CollectionNotDefined(
                f"{cls.__name__} is not properly prepared. "
                f"You should use {cls.__name__}.model_for(parent)"
            )
        return _get_col_ref(cls.__collection_cls__, cls.__collection__)

    @classmethod
    def model_for(cls, parent):
        return cls.Collection.model_for(parent, cls)


class AsyncSubModel(AsyncBareSubModel):
    id: Optional[str] = None

    @classmethod
    async def get_by_id(cls: Type[TAsyncBareModel], id_: str) -> TAsyncBareModel:
        """
        Get single item by document ID
        :raises ModelNotFoundError:
        """
        return await cls.get_by_doc_id(id_)


class AsyncSubCollection(AsyncBareSubCollection, ABC):
    __document_id__ = "id"
    __model_cls__: Type[AsyncSubModel]<|MERGE_RESOLUTION|>--- conflicted
+++ resolved
@@ -1,10 +1,17 @@
 from abc import ABC
 from logging import getLogger
-<<<<<<< HEAD
-from typing import Any, Dict, List, NamedTuple, Optional, Tuple, Type, TypeVar, Union
-=======
-from typing import Any, Dict, List, Literal, Optional, Tuple, Type, TypeVar, Union
->>>>>>> 2c1a6d84
+from typing import (
+    Any,
+    Dict,
+    List,
+    Literal,
+    NamedTuple,
+    Optional,
+    Tuple,
+    Type,
+    TypeVar,
+    Union,
+)
 
 import pydantic
 from google.cloud.firestore_v1 import (
