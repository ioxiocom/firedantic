# Changelog

All notable changes to this project will be documented in this file.

The format is based on [Keep a Changelog](https://keepachangelog.com/en/1.1.0/), and
this project adheres to [Semantic Versioning](https://semver.org/spec/v2.0.0.html).

## [Unreleased]

<<<<<<< HEAD
## Fixed

- Switched Firestore `query.where()` to use the 'filter' keyword argument instead of
  positional arguments. This eliminates a UserWarning that was introduced in
  `google-cloud-firestore` 2.11.0.
=======
### Added

- Added support for `exclude_none` and `exclude_unset` in `save` method.
>>>>>>> 357993a2

## [0.8.1] - 2024-12-09

### Changed

- Improve type hints for `find` and `find_one` methods.

## [0.8.0] - 2024-10-16

### Added

- New `reload` method to refresh model state from the database.

## [0.7.2] - 2024-06-17

### Fixed

- Ensure TTL policies are created by `async_set_up_composite_indexes_and_ttl_policies`
  and `set_up_composite_indexes_and_ttl_policies` also when passing in the models as a
  generator, for example when using `get_all_subclasses()`.

## [0.7.1] - 2024-06-14

### Fixed

- Don't raise an `AttributeError` when setting up indexes for models if there's a model
  without any indexes (i.e. a model does not at all define the `__composite_indexes__`).
- Fix bug that the configured prefix was not used when creating indexes. Please note
  that if you have been using indexes and a collection name prefix, the indexes created
  before this fix will be for the wrong collection names (i.e. missing the prefix)! Thus
  please go through your indexes and remove the accidentally created ones after updating
  to this version.

## [0.7.0] - 2024-03-27

### Added

- Support for composite indexes via `__composite_indexes__` property in model classes.

## [0.6.0] - 2024-02-26

### Added

- Add support for order_by, limit and offset in find queries

## [0.5.1] - 2024-02-12

### Changed

- Fix pytest warnings in console output
- Update CI pipeline to use trusted PyPI publisher instead of a token
- Add make-changelog invoke command

## [0.5.0] - 2023-10-09

### Changed

- Update pydantic from version 1.x to version 2.x

## [0.4.0] - 2023-10-03

### Added

- Support for TTL policies and specifying a `__ttl_field__` in the model classes.

### Removed

- Remove support for Python 3.7, which is EOL, require 3.8.1 or newer.

### Changed

- Switch tests to use new firestore emulator, improve documentation about running it.
- Update authors (company was renamed to IOXIO Ltd).

## [0.3.0] - 2022-08-04

### Changed

- Update dependencies.
- Switch from Travis CI to GitHub actions.
- Update pre-commit hooks.
- Update links to GitHub repo due to organization rename.
- Switch to poetry-core.

### Added

- Add pre-commit hook and configs for prettier.

## [0.2.8] - 2021-10-26

### Fixed

- Validate special characters in document ID and ensure `get_by_id`/`get_by_doc_id`
  raises `ModelNotFoundError` in case of such issues. Especially an uneven number of
  slashes could raise a ValueError. Saving a model can now raise an `InvalidDocumentID`
  exception in case the ID is invalid.

## [0.2.7] - 2021-10-25

### Fixed

- `get_by_id`/`get_by_doc_id` with an empty string raises a `ModelNotFoundError` instead
  of leaking a `google.api_core.exceptions.InvalidArgument` exception.

## [0.2.6] - 2021-09-20

### Added

- Support for subcollections

### Fixed

- Fixing support for `_` prefixed document ID attributes

## [0.2.5] - 2021-08-20

### Added

- Support for customizing the field used to hold the document ID. By subclassing the
  `AsyncBareModel`/`BareModel` it's possible to use any field for the document ID, not
  just the `id`, which is used by `AsyncModel`/`Model`.

### Changed

- Update `grpcio` to `^1.39.0` which fixes a problem with emulator support on Windows.
- Pre-commit hooks for keeping line-endings consistent.

### Fixed

- Incorrect links in CHANGELOG.md

## [0.2.4] - 2021-05-24

### Fixed

- Allow firedantic to be used with older versions of `google-cloud-firestore` that works
  with the firestore emulator on Windows.

## [0.2.3] - 2021-05-21

### Added

- `firedantic.operators` with operators as constants to avoid gotchas with filters like
  `not-in` and `array_contains`. Preferable way to build queries is to
  `import firedantic.operators as op` and then use `op.NOT_IN`, `op.ARRAY_CONTAINS`,
  `op.GTE` and so on.

### Fixed

- Fix filter bug affecting `array_contains` and `array_contains_any`
- Update `pydantic` to ^1.8.2 that fixes CVE-2021-29510

## [0.2.2] - 2021-04-29

### Added

- Helpers for truncating collections

### Changed

- Make the filter optional for `find` and `find_one`

## [0.2.1] - 2021-03-31

### Changed

- Update `google-cloud-firestore` to 2.1.0 that supports async with firestore emulator.
  Using an officially released version of `google-cloud-firestore` from PyPI will also
  make it possible to get this release of `firedantic` uploaded to PyPI.

## [0.2.0] - 2021-03-29

### Added

- New AsyncModel that supports async and await syntax.

### Changed

- Refactor file structure; `models.py` no longer exists, so make sure to import `Model`
  directly from firedantic: `from firedantic import Model`
- Update `google-cloud-firestore`. The 2.0.2 version has an
  [issue with running in async mode against the emulator](https://github.com/googleapis/python-firestore/issues/286),
  that has been fixed in the git `master`, but not included in any official release yet.
  Using the latest master (pinned to the commit hash). In case you are using poetry to
  install `firedantic`, please be aware that poetry has an
  [issue with updating from a pypi package to a git commit](https://github.com/python-poetry/poetry/issues/3803).
  The simplest work-around is to after updating `firedantic` (and thus also
  `google-cloud-firestore`) delete the virtualenv and then run `poetry install` again
- Update `pydantic` to 1.8.1 and `grpcio` to 1.36.1
- Fixes for Mypy errors and warnings
- Updated examples in README

## [0.1.4] - 2020-12-08

### Added

- `Model.find` to do more complex queries supporting all Firestore operators

## [0.1.3] - 2020-11-09

### Changed

- Respect model's aliases when saving a model

### Added

- `CollectionNotDefined` error
- `truncate_collection` class method for `Model`

## [0.1.2] - 2020-09-21

### Changed

- Update README.md
- Add imports to root level init
- Update CHANGELOG.md
- Bump version

## [0.1.1] - 2020-09-21

### Removed

- .nvmrc
- .prettierrc.yaml

### Updated

- README.md with build status badge
- Only run deploy to PyPi on Python 3.6 environment
- CHANGELOG.md
- Bump version

## [0.1.0] - 2020-09-21

### Added

- Project files
- CHANGELOG.md

## Changed

- Update README.md
- Update .gitignore

[unreleased]: https://github.com/ioxiocom/firedantic/compare/0.8.1...HEAD
[0.8.1]: https://github.com/ioxiocom/firedantic/compare/0.8.0...0.8.1
[0.8.0]: https://github.com/ioxiocom/firedantic/compare/0.7.2...0.8.0
[0.7.2]: https://github.com/ioxiocom/firedantic/compare/0.7.1...0.7.2
[0.7.1]: https://github.com/ioxiocom/firedantic/compare/0.7.0...0.7.1
[0.7.0]: https://github.com/ioxiocom/firedantic/compare/0.6.0...0.7.0
[0.6.0]: https://github.com/ioxiocom/firedantic/compare/0.5.1...0.6.0
[0.5.1]: https://github.com/ioxiocom/firedantic/compare/0.5.0...0.5.1
[0.5.0]: https://github.com/ioxiocom/firedantic/compare/0.4.0...0.5.0
[0.4.0]: https://github.com/ioxiocom/firedantic/compare/0.3.0...0.4.0
[0.3.0]: https://github.com/ioxiocom/firedantic/compare/0.2.8...0.3.0
[0.2.8]: https://github.com/ioxiocom/firedantic/compare/0.2.7...0.2.8
[0.2.7]: https://github.com/ioxiocom/firedantic/compare/0.2.6...0.2.7
[0.2.6]: https://github.com/ioxiocom/firedantic/compare/0.2.5...0.2.6
[0.2.5]: https://github.com/ioxiocom/firedantic/compare/0.2.4...0.2.5
[0.2.4]: https://github.com/ioxiocom/firedantic/compare/0.2.3...0.2.4
[0.2.3]: https://github.com/ioxiocom/firedantic/compare/0.2.2...0.2.3
[0.2.2]: https://github.com/ioxiocom/firedantic/compare/0.2.1...0.2.2
[0.2.1]: https://github.com/ioxiocom/firedantic/compare/0.2.0...0.2.1
[0.2.0]: https://github.com/ioxiocom/firedantic/compare/0.1.4...0.2.0
[0.1.4]: https://github.com/ioxiocom/firedantic/compare/0.1.3...0.1.4
[0.1.3]: https://github.com/ioxiocom/firedantic/compare/0.1.2...0.1.3
[0.1.2]: https://github.com/ioxiocom/firedantic/compare/0.1.1...0.1.2
[0.1.1]: https://github.com/ioxiocom/firedantic/compare/0.1.0...0.1.1
[0.1.0]: https://github.com/ioxiocom/firedantic/releases/tag/0.1.0<|MERGE_RESOLUTION|>--- conflicted
+++ resolved
@@ -7,17 +7,15 @@
 
 ## [Unreleased]
 
-<<<<<<< HEAD
+### Added
+
+- Added support for `exclude_none` and `exclude_unset` in `save` method.
+
 ## Fixed
 
 - Switched Firestore `query.where()` to use the 'filter' keyword argument instead of
   positional arguments. This eliminates a UserWarning that was introduced in
   `google-cloud-firestore` 2.11.0.
-=======
-### Added
-
-- Added support for `exclude_none` and `exclude_unset` in `save` method.
->>>>>>> 357993a2
 
 ## [0.8.1] - 2024-12-09
 
